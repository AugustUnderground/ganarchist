--- conflicted
+++ resolved
@@ -201,16 +201,8 @@
     dimY     = length paramsY
     spec     = NetSpec dimX dimY
 
-<<<<<<< HEAD
 testModel :: FilePath -> [String] -> [String] -> Tensor -> (T.Tensor -> T.Tensor) -> IO ()
 testModel modelDir paramsX paramsY dat net = do
-=======
-testModel :: [String] -> (Tensor -> Tensor) -> Tensor -> Tensor -> IO ()
-testModel paramsY net xs ys = do
-    let ys'  = net xs
-        mape = T.asValue @[Float] . T.meanDim (Dim 0) RemoveDim T.Float
-             . T.mulScalar @Float 100.0 . T.abs $ (ys - ys') / ys
->>>>>>> b80241b4
     putStrLn "Prediction MAPEs"
     mapM_ putStrLn $ zipWith (\p m -> p ++ ":\t" ++ show m ++ "%") paramsY mape
     writeFile (modelDir ++ "/mapes.csv") mapes
