{-# OPTIONS_GHC -Wall #-}

module Main (main) where

-- import Run (trainModel)
import GPR (trainModel)

main :: IO ()
main = do 
    putStrLn $ "Training for " ++ show epochs ++ " epochs"
    trainModel epochs
  where
<<<<<<< HEAD
    epochs = 100
=======
    epochs = 12
>>>>>>> b80241b4
<|MERGE_RESOLUTION|>--- conflicted
+++ resolved
@@ -10,8 +10,4 @@
     putStrLn $ "Training for " ++ show epochs ++ " epochs"
     trainModel epochs
   where
-<<<<<<< HEAD
-    epochs = 100
-=======
-    epochs = 12
->>>>>>> b80241b4
+    epochs = 12